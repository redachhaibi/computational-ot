--- conflicted
+++ resolved
@@ -180,11 +180,7 @@
         matrix = np.dot( P_matrix, np.dot(matrix, P_matrix) )
         gradient = np.dot( P_matrix, gradient)
         end1=time.time()
-<<<<<<< HEAD
-        print("\n|--- Time required for preconditioning matrix formation: ", np.round(1e3*(end1-start),5) ,"ms---|")
-=======
         print("\n|--- Time required for preconditioning matrix formation: ", np.round(1e3*(end1-start1),5) ,"ms---|")
->>>>>>> eeb3912b
         # end for
 
         start2=time.time()
